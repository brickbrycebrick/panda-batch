--- conflicted
+++ resolved
@@ -25,11 +25,7 @@
 1. **Clone the repository:**
    ```bash
    git clone https://github.com/brickbrycebrick/panda-batch.git
-<<<<<<< HEAD
    cd panda-batch
-=======
-   cd your-repo-name
->>>>>>> d7193ccb
    ```
 
 2. **Set up the environment and install dependencies:**
